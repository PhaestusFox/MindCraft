use crate::{cam::FlyCam, prelude::*};
use bevy::{prelude::*, utils::HashSet};
<<<<<<< HEAD

use self::chunk::{Chunk, Position};
=======
use bevy_rapier3d::prelude::*;

use self::chunk::Chunk;
>>>>>>> f814082f

pub mod chunk;

#[derive(Resource)]
pub struct WorldDescriptior {
    seed: u64,
    rng: noise::Fbm<noise::SuperSimplex>,
}

impl WorldDescriptior {
    pub fn new(seed: u64) -> WorldDescriptior {
        let mut rng = noise::Fbm::new(((seed >> 32) ^ seed) as u32);
        rng.frequency = 0.05;
        rng.persistence = 0.25;
        WorldDescriptior { seed, rng }
    }
}

#[derive(Debug, Resource, Default)]
pub struct Map(HashSet<ChunkId>);

pub fn gen_start_chunks(
    mut commands: Commands,
    world_descriptior: Res<WorldDescriptior>,
<<<<<<< HEAD
    matt: Res<TextureHandles>,
) {
    for y in 0..5 {
        for z in 0..5 {
            for x in 0..5 {
=======
    mut map: ResMut<Map>,
    matt: Res<TextureHandels>,
    asset_server: Res<AssetServer>,
) {
    for y in 0..5 {
        for z in -5..5 {
            for x in -5..5 {
                let id = ChunkId::new(x, y, z);
                map.0.insert(id);
>>>>>>> f814082f
                commands.spawn((
                    PbrBundle {
                        transform: Transform::from_translation(Vec3::new(
                            (x * CHUNK_SIZE) as f32,
                            (y * CHUNK_SIZE) as f32,
                            (z * CHUNK_SIZE) as f32,
                        )),
                        material: matt.get_atlas(),
<<<<<<< HEAD
                        ..Default::default()
                    },
                    chunk::Chunk::new(
                        ChunkId::new(x, y, z),
                        &world_descriptior.rng,
                        world_descriptior.seed,
                    ),
=======
                        mesh: asset_server.get_handle(id),
                        ..Default::default()
                    },
                    chunk::Chunk::new(id, &world_descriptior.rng, world_descriptior.seed),
                    id,
                    RigidBody::Fixed,
                    Collider::cuboid((CHUNK_SIZE / 2) as f32, (CHUNK_SIZE / 2) as f32, (CHUNK_SIZE / 2) as f32),
>>>>>>> f814082f
                ));
            }
        }
    }
}

pub fn gen_view_chunks(
    mut commands: Commands,
    mut map: ResMut<Map>,
    player: Query<&Transform, With<FlyCam>>,
    world_descriptior: Res<WorldDescriptior>,
<<<<<<< HEAD
    matt: Res<TextureHandles>,
=======
    matt: Res<TextureHandels>,
    asset_server: Res<AssetServer>,
>>>>>>> f814082f
) {
    return;
    let player = player.single().translation;
    let center = ChunkId::new(
        (player.x / CHUNK_SIZE as f32) as i32,
        0,
        (player.z / CHUNK_SIZE as f32) as i32,
    );
    for z in -5..5 {
        for x in -5..5 {
            let pos = ChunkId::new(center.x() + x, 0, center.z() + z);
            if map.0.contains(&pos) {
                continue;
            }
            map.0.insert(pos);
            for y in 0..5 {
                let pos = ChunkId::new(center.x() + x, y, center.z() + z);
                commands.spawn((
                    PbrBundle {
                        transform: Transform::from_translation(Vec3::new(
                            (pos.x() * CHUNK_SIZE) as f32,
                            (pos.y() * CHUNK_SIZE) as f32,
                            (pos.z() * CHUNK_SIZE) as f32,
                        )),
                        material: matt.get_atlas(),
<<<<<<< HEAD
                        ..Default::default()
                    },
                    chunk::Chunk::new(pos, &world_descriptior.rng, world_descriptior.seed),
=======
                        mesh: asset_server.get_handle(pos),
                        ..Default::default()
                    },
                    chunk::Chunk::new(pos, &world_descriptior.rng, world_descriptior.seed),
                    pos,
                    RigidBody::Fixed,
                    Collider::cuboid((CHUNK_SIZE / 2) as f32, (CHUNK_SIZE / 2) as f32, (CHUNK_SIZE / 2) as f32),
>>>>>>> f814082f
                ));
            }
        }
    }
}

pub fn hide_view_chunks(
    mut chunks: Query<(&mut Visibility, &Transform), With<Chunk>>,
    player: Query<&Transform, With<FlyCam>>,
) {
    let player = player.single().translation;
    for (mut vis, pos) in &mut chunks {
        *vis = if pos.translation.distance(player) > CHUNK_SIZE as f32 * VIEW_DISTANCE {
            Visibility::Hidden
        } else {
            Visibility::Inherited
        };
    }
}
<|MERGE_RESOLUTION|>--- conflicted
+++ resolved
@@ -1,13 +1,7 @@
 use crate::{cam::FlyCam, prelude::*};
 use bevy::{prelude::*, utils::HashSet};
-<<<<<<< HEAD
-
-use self::chunk::{Chunk, Position};
-=======
 use bevy_rapier3d::prelude::*;
-
 use self::chunk::Chunk;
->>>>>>> f814082f
 
 pub mod chunk;
 
@@ -32,13 +26,6 @@
 pub fn gen_start_chunks(
     mut commands: Commands,
     world_descriptior: Res<WorldDescriptior>,
-<<<<<<< HEAD
-    matt: Res<TextureHandles>,
-) {
-    for y in 0..5 {
-        for z in 0..5 {
-            for x in 0..5 {
-=======
     mut map: ResMut<Map>,
     matt: Res<TextureHandels>,
     asset_server: Res<AssetServer>,
@@ -48,7 +35,6 @@
             for x in -5..5 {
                 let id = ChunkId::new(x, y, z);
                 map.0.insert(id);
->>>>>>> f814082f
                 commands.spawn((
                     PbrBundle {
                         transform: Transform::from_translation(Vec3::new(
@@ -57,15 +43,6 @@
                             (z * CHUNK_SIZE) as f32,
                         )),
                         material: matt.get_atlas(),
-<<<<<<< HEAD
-                        ..Default::default()
-                    },
-                    chunk::Chunk::new(
-                        ChunkId::new(x, y, z),
-                        &world_descriptior.rng,
-                        world_descriptior.seed,
-                    ),
-=======
                         mesh: asset_server.get_handle(id),
                         ..Default::default()
                     },
@@ -73,7 +50,6 @@
                     id,
                     RigidBody::Fixed,
                     Collider::cuboid((CHUNK_SIZE / 2) as f32, (CHUNK_SIZE / 2) as f32, (CHUNK_SIZE / 2) as f32),
->>>>>>> f814082f
                 ));
             }
         }
@@ -85,12 +61,8 @@
     mut map: ResMut<Map>,
     player: Query<&Transform, With<FlyCam>>,
     world_descriptior: Res<WorldDescriptior>,
-<<<<<<< HEAD
-    matt: Res<TextureHandles>,
-=======
     matt: Res<TextureHandels>,
     asset_server: Res<AssetServer>,
->>>>>>> f814082f
 ) {
     return;
     let player = player.single().translation;
@@ -116,11 +88,6 @@
                             (pos.z() * CHUNK_SIZE) as f32,
                         )),
                         material: matt.get_atlas(),
-<<<<<<< HEAD
-                        ..Default::default()
-                    },
-                    chunk::Chunk::new(pos, &world_descriptior.rng, world_descriptior.seed),
-=======
                         mesh: asset_server.get_handle(pos),
                         ..Default::default()
                     },
@@ -128,7 +95,6 @@
                     pos,
                     RigidBody::Fixed,
                     Collider::cuboid((CHUNK_SIZE / 2) as f32, (CHUNK_SIZE / 2) as f32, (CHUNK_SIZE / 2) as f32),
->>>>>>> f814082f
                 ));
             }
         }
@@ -147,4 +113,4 @@
             Visibility::Inherited
         };
     }
-}
+}